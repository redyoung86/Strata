--- conflicted
+++ resolved
@@ -44,12 +44,7 @@
   public static final CurveInterpolator PRODUCT_NATURAL_SPLINE =
       ProductNaturalSplineCurveInterpolator.INSTANCE;
   // Product linear interpolator.
-<<<<<<< HEAD
-  public static final CurveInterpolator PRODUCT_LINEAR =
-      ProductLinearCurveInterpolator.INSTANCE;
-=======
   public static final CurveInterpolator PRODUCT_LINEAR = ProductLinearCurveInterpolator.INSTANCE;
->>>>>>> 2d386844
 
   //-------------------------------------------------------------------------
   /**
